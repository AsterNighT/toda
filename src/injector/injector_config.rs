--- conflicted
+++ resolved
@@ -25,10 +25,7 @@
 pub struct FaultsConfig {
     #[serde(flatten)]
     pub filter: FilterConfig,
-<<<<<<< HEAD
-=======
 
->>>>>>> d2fc10d2
     pub faults: Vec<FaultConfig>,
 }
 
