use std::path::Path;

use anyhow::Result;

mod cwd_replacer;
mod fd_replacer;

use tracing::error;

pub trait Replacer {
    fn run(&mut self) -> Result<()>;
}

pub struct UnionReplacer {
    replacers: Vec<Box<dyn Replacer>>,
}

impl UnionReplacer {
    pub fn prepare<P1: AsRef<Path>, P2: AsRef<Path>>(
        detect_path: P1,
        new_path: P2,
    ) -> Result<UnionReplacer> {
        let mut replacers: Vec<Box<dyn Replacer>> = Vec::new();

        match FdReplacer::prepare(&detect_path, &new_path) {
            Err(err) => error!("Error while preparing fd replacer: {:?}", err),
            Ok(replacer) => replacers.push(Box::new(replacer)),
        }
        match CwdReplacer::prepare(&detect_path, &new_path) {
            Err(err) => error!("Error while preparing cwd replacer: {:?}", err),
            Ok(replacer) => replacers.push(Box::new(replacer)),
<<<<<<< HEAD
=======
        }
        match MmapReplacer::prepare(&detect_path, &new_path) {
            Err(err) => error!("Error while preparing mmap replacer: {:?}", err),
            Ok(replacer) => replacers.push(Box::new(replacer)),
>>>>>>> 5756c8d3
        }

        Ok(UnionReplacer { replacers })
    }
}

impl Replacer for UnionReplacer {
    fn run(&mut self) -> Result<()> {
        for replacer in self.replacers.iter_mut() {
            replacer.run()?;
        }

        Ok(())
    }
}

pub use cwd_replacer::CwdReplacer;
pub use fd_replacer::FdReplacer;
pub use mmap_replacer::MmapReplacer;<|MERGE_RESOLUTION|>--- conflicted
+++ resolved
@@ -4,6 +4,7 @@
 
 mod cwd_replacer;
 mod fd_replacer;
+mod mmap_replacer;
 
 use tracing::error;
 
@@ -29,13 +30,10 @@
         match CwdReplacer::prepare(&detect_path, &new_path) {
             Err(err) => error!("Error while preparing cwd replacer: {:?}", err),
             Ok(replacer) => replacers.push(Box::new(replacer)),
-<<<<<<< HEAD
-=======
         }
         match MmapReplacer::prepare(&detect_path, &new_path) {
             Err(err) => error!("Error while preparing mmap replacer: {:?}", err),
             Ok(replacer) => replacers.push(Box::new(replacer)),
->>>>>>> 5756c8d3
         }
 
         Ok(UnionReplacer { replacers })
